--- conflicted
+++ resolved
@@ -8,19 +8,17 @@
 using backend.Models.Enums;
 using Microsoft.AspNetCore.Authentication.JwtBearer;
 using Microsoft.AspNetCore.Authorization;
+using Microsoft.AspNetCore.Mvc;
 using Microsoft.AspNetCore.Mvc.Authorization;
 using Microsoft.EntityFrameworkCore;
 using Microsoft.Extensions.Options;
 using Microsoft.IdentityModel.Tokens;
 using Microsoft.OpenApi.Models;
 using MongoDB.Driver;
-using Microsoft.AspNetCore.Mvc;
 
 var builder = WebApplication.CreateBuilder(args);
 
-// --------------------------------------------------
-// 1) CORS: load allowed origins from configuration
-// --------------------------------------------------
+// 1) CORS
 var allowedOrigins = builder.Configuration
     .GetSection("Cors:AllowedOrigins")
     .Get<string[]>() ?? new[] { "http://localhost:4200" };
@@ -31,11 +29,11 @@
      .AllowAnyMethod()
      .AllowCredentials()));
 
-// 2) EF Core (SQL Server)
+// 2) EF Core
 builder.Services.AddDbContext<BiblioMateDbContext>(opts =>
     opts.UseSqlServer(builder.Configuration.GetConnectionString("DefaultConnection")));
 
-// 3) Controllers + global auth + custom ModelState errors
+// 3) Controllers + custom ModelState errors
 builder.Services
     .AddControllers(opt =>
     {
@@ -46,15 +44,9 @@
     })
     .ConfigureApiBehaviorOptions(opts =>
     {
-<<<<<<< HEAD
-        options.InvalidModelStateResponseFactory = new Func<ActionContext, IActionResult>(context =>
+        opts.InvalidModelStateResponseFactory = new Func<ActionContext, IActionResult>(context =>
         {
             var errors = context.ModelState
-=======
-        opts.InvalidModelStateResponseFactory = ctx =>
-        {
-            var errors = ctx.ModelState
->>>>>>> 93c1bfcc
                 .Where(kv => kv.Value!.Errors.Count > 0)
                 .ToDictionary(
                     kvp => kvp.Key,
@@ -63,7 +55,7 @@
 
             var result = new BadRequestObjectResult(new
             {
-                error   = "ValidationError",
+                error = "ValidationError",
                 details = errors
             });
 
@@ -80,16 +72,16 @@
     .AddJwtBearer(opts =>
     {
         opts.RequireHttpsMetadata = false;
-        opts.SaveToken            = true;
+        opts.SaveToken = true;
         opts.TokenValidationParameters = new TokenValidationParameters
         {
-            ValidateIssuer           = true,
-            ValidateAudience         = true,
-            ValidateLifetime         = true,
+            ValidateIssuer = true,
+            ValidateAudience = true,
+            ValidateLifetime = true,
             ValidateIssuerSigningKey = true,
-            ValidIssuer              = jwt["Issuer"],
-            ValidAudience            = jwt["Audience"],
-            IssuerSigningKey         = new SymmetricSecurityKey(key)
+            ValidIssuer = jwt["Issuer"],
+            ValidAudience = jwt["Audience"],
+            IssuerSigningKey = new SymmetricSecurityKey(key)
         };
         opts.Events = new JwtBearerEvents
         {
@@ -105,7 +97,7 @@
         };
     });
 
-// 5) MongoDB & Options
+// 5) MongoDB
 builder.Services.Configure<MongoSettings>(
     builder.Configuration.GetSection("MongoDb"));
 
@@ -114,9 +106,8 @@
     var settings = sp.GetRequiredService<IOptions<MongoSettings>>().Value;
     return new MongoClient(settings.ConnectionString);
 });
-builder.Services.AddSingleton<MongoLogService>();
-
-// 6) Application services & interfaces
+
+// 6) Services
 builder.Services.AddScoped<IStockService, StockService>();
 builder.Services.AddScoped<IUserActivityLogService, UserActivityLogService>();
 builder.Services.AddScoped<IAuthService, AuthService>();
@@ -135,25 +126,17 @@
 builder.Services.AddScoped<ITagService, TagService>();
 builder.Services.AddScoped<IUserService, UserService>();
 builder.Services.AddScoped<IZoneService, ZoneService>();
-
-// — autres services sans interface —
 builder.Services.AddScoped<ReservationCleanupService>();
-<<<<<<< HEAD
-builder.Services.AddScoped<HistoryService>();
-=======
->>>>>>> 93c1bfcc
 builder.Services.AddScoped<LoanReminderService>();
 builder.Services.AddHostedService<LoanReminderBackgroundService>();
-
-// 7) Encryption & HTTP clients
 builder.Services.AddSingleton<EncryptionService>();
 builder.Services.AddHttpClient<GoogleBooksService>();
 builder.Services.AddScoped<SendGridEmailService>();
 
-// 8) SignalR
+// 7) SignalR
 builder.Services.AddSignalR();
 
-// 9) Swagger/OpenAPI
+// 8) Swagger
 builder.Services.AddSwaggerGen(c =>
 {
     c.SwaggerDoc("v1", new OpenApiInfo { Title = "BiblioMate API", Version = "v1" });
@@ -161,23 +144,23 @@
     c.IncludeXmlComments(Path.Combine(AppContext.BaseDirectory, xmlFile));
     c.AddSecurityDefinition("Bearer", new OpenApiSecurityScheme
     {
-        Name         = "Authorization",
-        Type         = SecuritySchemeType.ApiKey,
-        Scheme       = "Bearer",
+        Name = "Authorization",
+        Type = SecuritySchemeType.ApiKey,
+        Scheme = "Bearer",
         BearerFormat = "JWT",
-        In           = ParameterLocation.Header,
-        Description  = "Type 'Bearer {token}'"
+        In = ParameterLocation.Header,
+        Description = "Type 'Bearer {token}'"
     });
     c.AddSecurityRequirement(new OpenApiSecurityRequirement
     {
         {
-            new OpenApiSecurityScheme 
-            { 
+            new OpenApiSecurityScheme
+            {
                 Reference = new OpenApiReference 
                 { 
                     Type = ReferenceType.SecurityScheme, 
                     Id = "Bearer" 
-                } 
+                }
             },
             Array.Empty<string>()
         }
@@ -186,32 +169,20 @@
 
 var app = builder.Build();
 
-<<<<<<< HEAD
+// 9) Swagger UI + redirect root to /swagger
 if (app.Environment.IsDevelopment())
 {
     app.UseSwagger();
     app.UseSwaggerUI(c =>
     {
         c.SwaggerEndpoint("/swagger/v1/swagger.json", "BiblioMate API v1");
-        c.RoutePrefix = "swagger"; 
+        c.RoutePrefix = "swagger";
     });
 
     app.MapGet("/", () => Results.Redirect("/swagger"));
-    
 }
 
-// --------------------------------------------------
-// HTTP request pipeline
-// --------------------------------------------------
-=======
-// --- HTTP pipeline ---
->>>>>>> 93c1bfcc
-if (app.Environment.IsDevelopment())
-{
-    app.UseSwagger();
-    app.UseSwaggerUI();
-}
-
+// 10) HTTP pipeline
 app.UseMiddleware<ExceptionHandlingMiddleware>();
 app.UseHttpsRedirection();
 app.UseCors("default");
@@ -221,7 +192,6 @@
 app.MapControllers();
 app.MapHub<NotificationHub>("/hubs/notifications");
 
-// Shortcut endpoint for notification logs
 app.MapGet("/api/notifications/logs/user/{userId}",
     [Authorize(Roles = $"{UserRoles.Librarian},{UserRoles.Admin}")]
     async (int userId, NotificationLogService svc) =>
