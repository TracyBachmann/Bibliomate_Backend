using backend.Configuration;
using backend.Data;
using backend.Hubs;
using backend.Middlewares;
using backend.Services;
using Microsoft.AspNetCore.Authentication.JwtBearer;
using Microsoft.AspNetCore.Authorization;
using Microsoft.AspNetCore.Mvc;
using Microsoft.AspNetCore.Mvc.Authorization;
using Microsoft.EntityFrameworkCore;
using Microsoft.Extensions.Options;
using Microsoft.IdentityModel.Tokens;
using Microsoft.OpenApi.Models;
using MongoDB.Driver;
using System.Reflection;
using System.Text;

var builder = WebApplication.CreateBuilder(args);

// 1) CORS
var allowedOrigins = builder.Configuration
    .GetSection("Cors:AllowedOrigins")
    .Get<string[]>() ?? new[] { "http://localhost:4200" };
builder.Services.AddCors(o => o.AddPolicy("default", p =>
    p.WithOrigins(allowedOrigins).AllowAnyHeader().AllowAnyMethod().AllowCredentials()));

// 2) EF Core DbContext
builder.Services.AddDbContext<BiblioMateDbContext>(o =>
    o.UseSqlServer(builder.Configuration.GetConnectionString("DefaultConnection")));

// 3) Controllers + global authorization + custom ModelState error responses
builder.Services
    .AddControllers(options =>
    {
        var policy = new AuthorizationPolicyBuilder()
            .RequireAuthenticatedUser()
            .Build();
        options.Filters.Add(new AuthorizeFilter(policy));
    })
    .ConfigureApiBehaviorOptions(options =>
    {
        options.InvalidModelStateResponseFactory = context =>
        {
            // Collect only entries with errors
            var errors = context.ModelState
                .Where(kv => kv.Value!.Errors.Count > 0)
                .ToDictionary(
                    kvp => kvp.Key,
                    kvp => kvp.Value!.Errors
                        .Select(e => e.ErrorMessage)
                        .ToArray()
                );

            var result = new BadRequestObjectResult(new
            {
                error   = "ValidationError",
                details = errors
            });
            result.ContentTypes.Add("application/json");
            return result;
        };
    });

// 4) JWT Authentication & SignalR
var jwtSettings = builder.Configuration.GetSection("Jwt");
var secretKey   = jwtSettings["Key"]!;
builder.Services.AddAuthentication(opts =>
{
    opts.DefaultAuthenticateScheme = JwtBearerDefaults.AuthenticationScheme;
    opts.DefaultChallengeScheme    = JwtBearerDefaults.AuthenticationScheme;
})
.AddJwtBearer(opts =>
{
    opts.RequireHttpsMetadata = false;
    opts.SaveToken            = true;
    opts.TokenValidationParameters = new TokenValidationParameters
    {
        ValidateIssuer           = true,
        ValidateAudience         = true,
        ValidateLifetime         = true,
        ValidateIssuerSigningKey = true,
        ValidIssuer              = jwtSettings["Issuer"],
        ValidAudience            = jwtSettings["Audience"],
        IssuerSigningKey         = new SymmetricSecurityKey(Encoding.UTF8.GetBytes(secretKey))
    };
    opts.Events = new JwtBearerEvents
    {
        OnMessageReceived = ctx =>
        {
            if (ctx.HttpContext.Request.Path.StartsWithSegments("/hubs/notifications")
             && ctx.Request.Query.TryGetValue("access_token", out var token))
            {
                ctx.Token = token;
            }
            return Task.CompletedTask;
        }
    };
});

// 5) MongoDB
builder.Services.Configure<MongoSettings>(builder.Configuration.GetSection("MongoDb"));
builder.Services.AddSingleton<IMongoClient>(sp =>
{
    var settings = sp.GetRequiredService<IOptions<MongoSettings>>().Value;
    return new MongoClient(settings.ConnectionString);
});
builder.Services.AddSingleton<MongoLogService>();

// 6) Services & background
builder.Services.AddScoped<SendGridEmailService>();
builder.Services.AddScoped<NotificationService>();
builder.Services.AddScoped<NotificationLogService>();
builder.Services.AddScoped<StockService>();
builder.Services.AddScoped<RecommendationService>();
builder.Services.AddScoped<ReservationCleanupService>();
builder.Services.AddScoped<HistoryService>();
builder.Services.AddScoped<LoanReminderService>();
builder.Services.AddHostedService<LoanReminderBackgroundService>();
builder.Services.AddScoped<UserActivityLogService>();
builder.Services.AddScoped<SearchActivityLogService>();
builder.Services.AddSingleton<EncryptionService>();
builder.Services.AddScoped<LoanReminderService>();

// 7) SignalR
builder.Services.AddSignalR();

// 8) Swagger
builder.Services.AddSwaggerGen(c =>
{
    c.SwaggerDoc("v1", new OpenApiInfo { Title = "BiblioMate API", Version = "v1" });
    var xmlFile = $"{Assembly.GetExecutingAssembly().GetName().Name}.xml";
    c.IncludeXmlComments(Path.Combine(AppContext.BaseDirectory, xmlFile));
    c.AddSecurityDefinition("Bearer", new OpenApiSecurityScheme
    {
        Name         = "Authorization",
        Type         = SecuritySchemeType.ApiKey,
        Scheme       = "Bearer",
        BearerFormat = "JWT",
        In           = ParameterLocation.Header,
        Description  = "Type 'Bearer {token}'"
    });
    c.AddSecurityRequirement(new OpenApiSecurityRequirement
    {
        {
            new OpenApiSecurityScheme
            {
                Reference = new OpenApiReference { Type = ReferenceType.SecurityScheme, Id = "Bearer" }
            },
            Array.Empty<string>()
        }
    });
});

var app = builder.Build();

<<<<<<< HEAD
// Pipeline
=======
if (app.Environment.IsDevelopment())
{
    app.UseSwagger();
    app.UseSwaggerUI(c =>
    {
        c.SwaggerEndpoint("/swagger/v1/swagger.json", "BiblioMate API v1");
        c.RoutePrefix = "swagger"; 
    });

    app.MapGet("/", () => Results.Redirect("/swagger"));
    
}

// --------------------------------------------------
// HTTP request pipeline
// --------------------------------------------------
>>>>>>> c8dcb78f
if (app.Environment.IsDevelopment())
{
    app.UseSwagger();
    app.UseSwaggerUI();
}

app.UseMiddleware<ExceptionHandlingMiddleware>();
app.UseHttpsRedirection();
app.UseCors("default");
app.UseAuthentication();
app.UseAuthorization();

app.MapControllers();
app.MapHub<NotificationHub>("/hubs/notifications");

app.MapGet("/api/notifications/logs/user/{userId}",
   [Authorize(Roles = "Librarian,Admin")]
   async (int userId, NotificationLogService svc) => Results.Ok(await svc.GetByUserAsync(userId)));

app.Run();<|MERGE_RESOLUTION|>--- conflicted
+++ resolved
@@ -17,7 +17,9 @@
 
 var builder = WebApplication.CreateBuilder(args);
 
-// 1) CORS
+// --------------------------------------------------
+// 1) CORS: load allowed origins from configuration
+// --------------------------------------------------
 var allowedOrigins = builder.Configuration
     .GetSection("Cors:AllowedOrigins")
     .Get<string[]>() ?? new[] { "http://localhost:4200" };
@@ -153,9 +155,6 @@
 
 var app = builder.Build();
 
-<<<<<<< HEAD
-// Pipeline
-=======
 if (app.Environment.IsDevelopment())
 {
     app.UseSwagger();
@@ -172,7 +171,6 @@
 // --------------------------------------------------
 // HTTP request pipeline
 // --------------------------------------------------
->>>>>>> c8dcb78f
 if (app.Environment.IsDevelopment())
 {
     app.UseSwagger();
