--- conflicted
+++ resolved
@@ -14,9 +14,11 @@
         /// <summary>
         /// Constructs a new <see cref="NotificationLogService"/>.
         /// </summary>
+        /// <param name="config">
+        /// Configuration providing "MongoDb" connection string and "MongoDbDatabase" name.
+        /// </param>
         public NotificationLogService(IConfiguration config)
         {
-<<<<<<< HEAD
             var connectionString = config["MongoDb:ConnectionString"];
             var databaseName     = config["MongoDb:DatabaseName"];
 
@@ -27,13 +29,6 @@
 
             var client   = new MongoClient(connectionString);
             var database = client.GetDatabase(databaseName);
-=======
-            var connStr = config["MongoDb:ConnectionString"] ?? "mongodb://admin:password@localhost:27017";
-            var dbName  = config["MongoDb:DatabaseName" ] ?? "BiblioMateLogs";
-
-            var client   = new MongoClient(connStr);
-            var database = client.GetDatabase(dbName);
->>>>>>> 93c1bfcc
             _collection  = database.GetCollection<NotificationLogDocument>("NotificationLogs");
         }
 
