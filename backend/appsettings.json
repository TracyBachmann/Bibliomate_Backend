{
  "ConnectionStrings": {
<<<<<<< HEAD
    "DefaultConnection": "Server=serverSQL,1433;Database=BiblioMateDb;User Id=sa;Password=Test1234!;TrustServerCertificate=True;"  },
  "MongoDb": {
    "ConnectionString": "mongodb://admin:password@localhost:27017",    
=======
    "DefaultConnection": "Server=localhost;Database=BiblioMateDb;Trusted_Connection=True;TrustServerCertificate=True;"
  },
  "MongoDb": {
    "ConnectionString": "mongodb://admin:password@localhost:27017",
>>>>>>> 93c1bfcc
    "DatabaseName": "BiblioMateLogs"
  },
  "Jwt": {
    "Key": "TaCléSuperSecrèteEtLongue1234567890!",
    "Issuer": "BiblioMateAPI",
    "Audience": "BiblioMateClient"
  },
  "SendGrid": {
    "ApiKey": "",
    "FromEmail": "tracy.bachmann68@gmail.com",
    "FromName": "BiblioMate"
  },
  "Encryption": {
    "Key": "Q2VxRqqnn+f8/hDAFD6V/S0XtxlUMqKmZ5ZIhatrjMM="
  },
  "GoogleBooks": {
    "ApiKey": "AIzaSyB9cdQUpZioJ0tKHO5bEVmIHEKAww0yuGo"
  },
  "Logging": {
    "LogLevel": {
      "Default": "Information",
      "Microsoft.AspNetCore": "Warning"
    }
  },
  "AllowedHosts": "*"
}<|MERGE_RESOLUTION|>--- conflicted
+++ resolved
@@ -1,19 +1,13 @@
 {
   "ConnectionStrings": {
-<<<<<<< HEAD
-    "DefaultConnection": "Server=serverSQL,1433;Database=BiblioMateDb;User Id=sa;Password=Test1234!;TrustServerCertificate=True;"  },
-  "MongoDb": {
-    "ConnectionString": "mongodb://admin:password@localhost:27017",    
-=======
     "DefaultConnection": "Server=localhost;Database=BiblioMateDb;Trusted_Connection=True;TrustServerCertificate=True;"
   },
   "MongoDb": {
     "ConnectionString": "mongodb://admin:password@localhost:27017",
->>>>>>> 93c1bfcc
     "DatabaseName": "BiblioMateLogs"
   },
   "Jwt": {
-    "Key": "TaCléSuperSecrèteEtLongue1234567890!",
+    "Key": "ENV[BIBLIOMATE_JWT_KEY]",
     "Issuer": "BiblioMateAPI",
     "Audience": "BiblioMateClient"
   },
